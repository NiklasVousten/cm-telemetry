[package]
name = "cm-telemetry"
version = "2.3.1"
authors = ["Oscar Moreno <oscarmg99@gmail.com>"]
repository = "https://github.com/ozkar99/cm-telemetry"
readme = "README.md"
description = "Implementation of the telemetry UDP protocol for codemasters (and friends) games"
license = "MIT"
edition = "2018"

[features]
default = []
async = ["dep:tokio", "tokio?/net"]
async_example = ["async", "tokio?/rt", "tokio?/macros", "tokio?/time"]

[dependencies]
num = "0.4"
num_enum = "0.5"
<<<<<<< HEAD
binread = "2.2"
byteorder = "1"
bitflags = "1.3.2"
=======
enum_default = "0.2"
binread = "2.2"
byteorder = "1"

cfg-if = "1.0.0"
tokio = { version = "1.25.0", optional = true }

[[example]]
name = "async_f1_2020"
required-features = ["async_example"]
>>>>>>> d17e9ca5
<|MERGE_RESOLUTION|>--- conflicted
+++ resolved
@@ -15,20 +15,14 @@
 
 [dependencies]
 num = "0.4"
-num_enum = "0.5"
-<<<<<<< HEAD
+num_enum = "0.6.1"
 binread = "2.2"
 byteorder = "1"
-bitflags = "1.3.2"
-=======
-enum_default = "0.2"
-binread = "2.2"
-byteorder = "1"
+bitflags = "2.2.1"
 
 cfg-if = "1.0.0"
 tokio = { version = "1.25.0", optional = true }
 
 [[example]]
 name = "async_f1_2020"
-required-features = ["async_example"]
->>>>>>> d17e9ca5
+required-features = ["async_example"]