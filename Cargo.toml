--- conflicted
+++ resolved
@@ -18,11 +18,7 @@
 num_enum = "0.6.1"
 binread = "2.2"
 byteorder = "1"
-<<<<<<< HEAD
-bitflags = "1.3.2"
-=======
 bitflags = "2.2.1"
->>>>>>> 45610738
 
 cfg-if = "1.0.0"
 tokio = { version = "1.25.0", optional = true }
