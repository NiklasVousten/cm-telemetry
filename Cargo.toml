[package]
name = "cm-telemetry"
version = "2.2.0"
authors = ["Oscar Moreno <oscarmg99@gmail.com>"]
repository = "https://github.com/ozkar99/cm-telemetry"
readme = "README.md"
description = "Implementation of the telemetry UDP protocol for codemasters (and friends) games"
license = "MIT"
edition = "2018"

[features]
default = []
async = ["dep:tokio", "tokio?/net"]
async_example = ["async", "tokio?/rt", "tokio?/macros", "tokio?/time"]

[dependencies]
num = "0.4"
num_enum = "0.5"
enum_default = "0.2"
binread = "2.2"
byteorder = "1"
<<<<<<< HEAD
bitflags = "1.3.2"
=======

cfg-if = "1.0.0"
tokio = { version = "1.25.0", optional = true }

[[example]]
name = "async_f1_2020"
required-features = ["async_example"]
>>>>>>> d17e9ca5
<|MERGE_RESOLUTION|>--- conflicted
+++ resolved
@@ -19,14 +19,11 @@
 enum_default = "0.2"
 binread = "2.2"
 byteorder = "1"
-<<<<<<< HEAD
 bitflags = "1.3.2"
-=======
 
 cfg-if = "1.0.0"
 tokio = { version = "1.25.0", optional = true }
 
 [[example]]
 name = "async_f1_2020"
-required-features = ["async_example"]
->>>>>>> d17e9ca5
+required-features = ["async_example"]