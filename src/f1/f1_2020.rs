use std::convert::TryFrom;
use std::error::Error;
use std::io::Cursor;

use crate::{
    TelemetryEvent,
    TelemetryPacket,
    f1::util::*,
    f1::macros::*,
};

use binread::{BinRead, BinReaderExt};
<<<<<<< HEAD
use enum_default::EnumDefault;
=======
>>>>>>> 45610738
use num_enum::TryFromPrimitive;

/// F1_2020 implements the codemasters UDP telemetry protocol for "F1 2020"
/// see: https://forums.codemasters.com/topic/50942-f1-2020-udp-specification/
pub enum F1_2020 {
    Motion(Motion),
    Session(Session),
    LapData(LapData),
    Event(Event),
    Participants(Participants),
    CarSetup(CarSetup),
    CarTelemetry(CarTelemetry),
    CarStatus(CarStatus),
    FinalClassification(FinalClassification),
    LobbyInfo(LobbyInfo),
}

#[derive(Debug, Default, BinRead)]
pub struct Header {
    pub packet_format: u16,
    pub game_major_version: u8,
    pub game_minor_version: u8,
    pub packet_version: u8,
    pub packet_id: u8,
    pub session_uid: u64,
    pub session_time: f32,
    pub frame_identifier: u32,
    pub player_car_index: u8,
    pub secondary_player_car_index: u8,
}

#[derive(Debug, BinRead)]
pub struct Motion {
    pub header: Header,
    #[br(count = 22)]
    pub car_motion_data: Vec<CarMotionData>,
    pub suspension_position: WheelValue<f32>,
    pub suspension_velocity: WheelValue<f32>,
    pub suspension_acceleration: WheelValue<f32>,
    pub wheel_speed: WheelValue<f32>,
    pub wheel_slip: WheelValue<f32>,
    pub local_velocity: Coordinates<f32>,
    pub angular_velocity: Coordinates<f32>,
    pub angular_acceleration: Coordinates<f32>,
    pub front_wheel_angle: f32,
}

player_data!(Motion, CarMotionData, car_motion_data);

#[derive(Debug, Default, BinRead)]
pub struct CarMotionData {
    pub world_position: Coordinates<f32>,
    pub world_velocity: Coordinates<f32>,
    pub world_forward_dir: Coordinates<i16>,
    pub world_right_dir: Coordinates<i16>,
    pub g_force_lateral: f32,
    pub g_force_longitudinal: f32,
    pub g_force_vertical: f32,
    pub yaw: f32,
    pub pitch: f32,
    pub roll: f32,
}

#[derive(Debug, BinRead)]
pub struct Session {
    pub header: Header,
    pub weather: Weather,
    pub track_temperature: i8,
    pub air_temperature: i8,
    pub total_laps: i8,
    pub track_length: i16,
    pub session_type: SessionType,
    pub track: Track,
    pub formula: Formula,
    pub session_time_left: u16,
    pub session_duration: u16,
    pub pit_speed_limit: u8,
    pub game_paused: u8,
    pub is_spectating: u8,
    pub spectator_car_index: u8,
    pub sli_pro_native_support: u8,
    pub number_of_marshal_zones: u8,
    pub marshal_zones: [MarshalZone; 21],
    pub safety_car_status: SafetyCarStatus,
    #[br(map = |x: u8| x > 0)]
    pub network_game: bool,
    pub number_of_weather_forecast_samples: u8,
    pub weather_forecast_samples: [WeatherForecastSample; 20],
}

impl Session {
    pub fn current_weather_forecast_sample(&self) -> &WeatherForecastSample {
        let mut current_weather_forecast_sample_index =
            self.number_of_weather_forecast_samples as usize;
        if current_weather_forecast_sample_index > 0 {
            current_weather_forecast_sample_index -= 1;
        }
        &self.weather_forecast_samples[current_weather_forecast_sample_index]
    }
}

#[derive(Debug, Default, TryFromPrimitive)]
#[repr(u8)]
pub enum Weather {
    Clear,
    LigthCloud,
    Overcast,
    LightRain,
    HeavyRain,
    Storm,
    #[default]
    Unknown = 255,
}

binread_enum!(Weather, u8);

#[derive(Debug, Default, TryFromPrimitive)]
#[repr(i8)]
pub enum Track {
    #[default]
    Unknown = -1,
    Melbourne,
    PaulRicard,
    Shanghai,
    Sakhir,
    Catalunya,
    Monaco,
    Montreal,
    Silverstone,
    Hockenheim,
    Hungaroring,
    Spa,
    Monza,
    Singapore,
    Suzuka,
    AbuDahbi,
    Texas,
    Brazil,
    Austria,
    Sochi,
    Mexico,
    Baku,
    SakhirShort,
    SilverstoneShort,
    TexasShort,
    SuzukaShort,
    Hanoi,
    Zandvoort,
}

binread_enum!(Track, i8);

#[derive(Debug, Default, TryFromPrimitive)]
#[repr(u8)]
pub enum Formula {
    F1Modern,
    F1Classic,
    F2,
    F1Generic,
    #[default]
    Unknown = 255,
}

binread_enum!(Formula, u8);

#[derive(Debug, Default, TryFromPrimitive)]
#[repr(u8)]
pub enum SafetyCarStatus {
    NoSafetyCar,
    FullSafetyCar,
    VirtualSafetyCar,
    #[default]
    Unknown = 255,
}

binread_enum!(SafetyCarStatus, u8);

#[derive(Debug, Default, BinRead)]
pub struct MarshalZone {
    pub zone_start: f32,
    pub zone_flag: ZoneFlag,
}

#[derive(Debug, Default, TryFromPrimitive)]
#[repr(i8)]
pub enum ZoneFlag {
    #[default]
    Unknown = -1,
    None,
    Green,
    Blue,
    Yellow,
    Red,
}

binread_enum!(ZoneFlag, i8);

#[derive(Debug, Default, BinRead)]
pub struct WeatherForecastSample {
    pub session_type: SessionType,
    pub time_offset: u8,
    pub weather: Weather,
    pub track_temperature: i8,
    pub air_temperature: i8,
}

#[derive(Debug, Default, TryFromPrimitive)]
#[repr(u8)]
pub enum SessionType {
    #[default]
    Unknown,
    Practice1,
    Practice2,
    Practice3,
    ShortPractice,
    Qualifier1,
    Qualifier2,
    Qualifier3,
    ShortQualifier,
    OSQ,
    Race,
    R2,
    TimeTrial,
}

binread_enum!(SessionType, u8);

#[derive(Debug, BinRead)]
pub struct LapData {
    pub header: Header,
    #[br(count = 22)]
    pub laps: Vec<Lap>,
}

player_data!(LapData, Lap, laps);

#[derive(Debug, Default, BinRead)]
pub struct Lap {
    pub last_lap_time: f32,
    pub current_lap_time: f32,
    pub sector_time_ms: (u16, u16), // sector1, sector2 (no sector3 for some reason)
    pub best_lap_time: f32,
    pub best_lap_number: u8,
    pub best_lap_sector_time: (u16, u16, u16), // sector1, sector2, sector3
    pub best_overall_sector_time: (
        BestOverallSectorTime,
        BestOverallSectorTime,
        BestOverallSectorTime,
    ), // sector1, sector2, sector3
    pub lap_distance: f32,
    pub total_distance: f32,
    pub safety_car_delta: f32,
    pub car_position: u8,
    pub current_lap_number: u8,
    pub pit_status: PitStatus,
    pub sector: Sector,
    #[br(map = |x: u8| x > 0)]
    pub current_lap_invalid: bool,
    pub penalties: u8,
    pub grid_position: u8,
    pub driver_status: DriverStatus,
    pub result_status: ResultStatus,
}

#[derive(Debug, Default, BinRead)]
pub struct BestLapSectorTime {
    pub sector1: u16,
    pub sector2: u16,
    pub sector3: u16,
}

#[derive(Debug, Default, BinRead)]
pub struct BestOverallSectorTime {
    pub sector_time: u16,
    pub lap_number: u8,
}

#[derive(Debug, Default, TryFromPrimitive)]
#[repr(u8)]
pub enum PitStatus {
    None,
    Pitting,
    InPitArea,
    #[default]
    Unknown = 255,
}

binread_enum!(PitStatus, u8);

#[derive(Debug, Default, TryFromPrimitive)]
#[repr(u8)]
pub enum Sector {
    Sector1,
    Sector2,
    Sector3,
    #[default]
    Unknown = 255,
}

binread_enum!(Sector, u8);

#[derive(Debug, Default, TryFromPrimitive)]
#[repr(u8)]
pub enum DriverStatus {
    InGarage,
    FlyingLap,
    InLap,
    OutLap,
    InTrack,
    #[default]
    Unknown = 255,
}

binread_enum!(DriverStatus, u8);

#[derive(Debug, Default, TryFromPrimitive)]
#[repr(u8)]
pub enum ResultStatus {
    Invalid,
    Inactive,
    Active,
    Finished,
    Disqualified,
    NotClassified,
    Retired,
    MechanicalFailure,
    #[default]
    Unknown = 255,
}

binread_enum!(ResultStatus, u8);

#[derive(Debug)]
pub struct Event {
    pub header: Header,
    pub event_data_details: EventDataDetail,
}

// Event is a bit more complicated since the event_data_details
// depends on some of the packet details, so we cant simply derive and expect it to work
impl binread::BinRead for Event {
    type Args = ();
    fn read_options<R: binread::io::Read + binread::io::Seek>(
        reader: &mut R,
        options: &binread::ReadOptions,
        args: Self::Args,
    ) -> binread::BinResult<Self> {
        let header = Header::read_options(reader, options, args)?; // re-use Header BinRead default implementation.

        // Read next 4 bytes for event string identification
        let event_code_bytes = <[u8; 4]>::read_options(reader, options, args)?;
        let event_code = std::str::from_utf8(&event_code_bytes).unwrap_or("UNKW");

        let event_data_details = match event_code {
            "SSTA" => EventDataDetail::SessionStarted,
            "SEND" => EventDataDetail::SessionEnded,
            "FTLP" => {
                let idx = <u8>::read_options(reader, options, args)?;
                let time = <f32>::read_options(reader, options, args)?;
                EventDataDetail::FastestLap(idx, time)
            }
            "RTMT" => {
                let idx = <u8>::read_options(reader, options, args)?;
                EventDataDetail::Retirement(idx)
            }
            "DRSE" => EventDataDetail::DRSEnabled,
            "DRSD" => EventDataDetail::DRSDisabled,
            "TMPT" => {
                let idx = <u8>::read_options(reader, options, args)?;
                EventDataDetail::TeamMateInPits(idx)
            }
            "CHQF" => EventDataDetail::ChequeredFlag,
            "RCWN" => {
                let idx = <u8>::read_options(reader, options, args)?;
                EventDataDetail::RaceWinner(idx)
            }
            "PENA" => {
                let detail = PenaltyEventDetail::read_options(reader, options, args)?;
                EventDataDetail::Penalty(detail)
            }
            "SPTP" => {
                let idx = <u8>::read_options(reader, options, args)?;
                let speed = <f32>::read_options(reader, options, args)?;
                EventDataDetail::SpeedTrap(idx, speed)
            }
            _ => EventDataDetail::Unknown,
        };

        Ok(Event {
            header,
            event_data_details,
        })
    }
}

#[derive(Debug)]
pub enum EventDataDetail {
    SessionStarted,
    SessionEnded,
    FastestLap(u8, f32), // time
    Retirement(u8),      // car_index
    DRSEnabled,
    DRSDisabled,
    TeamMateInPits(u8), // car_index
    ChequeredFlag,
    RaceWinner(u8), // car_index
    Penalty(PenaltyEventDetail),
    SpeedTrap(u8, f32), // car_index, speed
    Unknown,            // not part of the spec, added to satisfy match
}

#[derive(Debug, Default, BinRead)]
pub struct PenaltyEventDetail {
    pub penalty_type: PenaltyType,
    pub infrigement_type: InfringementType,
    pub vehicle_index: u8,
    pub other_vehicle_index: u8,
    pub time: u8,
    pub lap_number: u8,
    pub places_gained: u8,
}

#[derive(Debug, Default, TryFromPrimitive)]
#[repr(u8)]
pub enum PenaltyType {
    DriveThrough,
    StopGo,
    GridPenalty,
    PenaltyReminder,
    TimePenalty,
    Warning,
    Disqualified,
    RemovedFromFormationLap,
    ParkedTooLongTimer,
    TyreRegulations,
    ThisLapInvalidated,
    ThisAndNextLapInvalidated,
    ThisLapInvalidatedWithNoReason,
    ThisAndNextLapInvalidatedWithNoReason,
    ThisAndPreviousLapInvalidated,
    ThisAndPreviousLapInvalidatedWithNoReason,
    Retired,
    BlackFlagTimer,
    #[default]
    Unknown = 255,
}

binread_enum!(PenaltyType, u8);

#[derive(Debug, Default, TryFromPrimitive)]
#[repr(u8)]
pub enum InfringementType {
    BlockingBySlowDriving,
    BlockingByWrongWayDriving,
    ReversingOffTheStartLine,
    BigCollision,
    SmallCollision,
    CollisionFailedToHandBackPositionSingle,
    CollisionFailedToHandBackPositionMultiple,
    CornerCuttingGainedTime,
    CornerCuttingOvertakeSingle,
    CornerCuttingOvertakeMultiple,
    CrossedPitExitLane,
    IgnoringBlueFlags,
    IgnoringYellowFlags,
    IgnoringDriveThrough,
    TooManyDriveThroughs,
    DriveThroughReminderServeWithinNLaps,
    DriveThroughReminderServeThisLap,
    PitLaneSpeeding,
    ParkedForTooLong,
    IgnoringTyreRegulations,
    TooManyPenalties,
    MultipleWarnings,
    ApproachingDisqualification,
    TyreRegulationsSelectSingle,
    TyreRegulationsSelectMultiple,
    LapInvalidatedCornerCutting,
    LapInvalidatedRunningWide,
    CornerCuttingRanWideGainedTimeMinor,
    CornerCuttingRanWideGainedTimeSignificant,
    CornerCuttingRanWideGainedTimeExtreme,
    LapInvalidatedWallRiding,
    LapInvalidatedFlashbackUsed,
    LapInvalidatedResetToTrack,
    BlockingThePitlane,
    JumpStart,
    SafetyCarToCarCollision,
    SafetyCarIllegalOvertake,
    SafetyCarExceedingAllowedPace,
    VirtualSafetyCarExceedingAllowedPace,
    FormationLapBelowAllowedSpeed,
    RetiredMechanicalFailure,
    RetiredTerminallyDamaged,
    SafetyCarFallingTooFarBack,
    BlackFlagTimer,
    UnservedStopGoPenalty,
    UnservedDriveThroughPenalty,
    EngineComponentChange,
    GearboxChange,
    LeagueGridPenalty,
    RetryPenalty,
    IllegalTimeGain,
    MandatoryPitstop,
    #[default]
    Unknown = 255,
}

binread_enum!(InfringementType, u8);

#[derive(Debug, BinRead)]
pub struct Participants {
    pub header: Header,
    pub num_active_cars: u8,
    #[br(count = 22)]
    pub participants_data: Vec<ParticipantsData>,
}

player_data!(Participants, ParticipantsData, participants_data);

#[derive(Debug, Default, BinRead)]
pub struct ParticipantsData {
    #[br(map = |x: u8| x > 0)]
    pub ai_controlled: bool,
    pub driver: Driver,
    pub team: Team,
    pub race_number: u8,
    pub nationality: Nationality,
    #[br(parse_with = participant_name_parser)]
    pub name: String,
    #[br(map = |x: u8| x > 1)]
    pub your_telemetry_restricted: bool,
}

fn participant_name_parser<R: binread::io::Read + binread::io::Seek>(
    reader: &mut R,
    _: &binread::ReadOptions,
    _: (),
) -> binread::BinResult<String> {
    let mut bytes: [u8; 48] = [0; 48]; // names for participants are 48 bytes wide
    reader.read_exact(&mut bytes)?;

    let driver_name = std::str::from_utf8(&bytes)
        .unwrap_or("UNKW")
        .trim_matches(char::from(0)); // trim any additional null-bytes

    Ok(String::from(driver_name))
}

#[derive(Debug, Default, TryFromPrimitive)]
#[repr(u8)]
pub enum Driver {
    CarlosSainz,
    DaniilKvyat,
    DanielRicciardo,
    KimiRaikkonen = 6, // Kimi Räikkönen
    LewisHamilton,
    MaxVerstappen = 9,
    NicoHulkenburg,
    KevinMagnussen,
    RomainGrosjean,
    SebastianVettel,
    SergioPerez,
    ValtteriBottas,
    EstebanOcon = 17,
    LanceStroll = 19,
    ArronBarnes,
    MartinGiles,
    AlexMurray,
    LucasRoth,
    IgorCorreia,
    SophieLevasseur,
    JonasSchiffer,
    AlainForest,
    JayLetourneau,
    EstoSaari,
    YasarAtiyeh,
    CallistoCalabresi,
    NaotaIzumi,
    HowardClarke,
    WilheimKaufmann,
    MarieLaursen,
    FlavioNieves,
    PeterBelousovm,
    KlimekMichalski,
    SantiagoMoreno,
    BenjaminCoppens,
    NoahVisser,
    GertWaldmuller,
    JulianQuesada,
    DanielJones,
    ArtemMarkelov,
    TadasukeMakino,
    SeanGelael,
    NyckDeVries,
    JackAitken,
    GeorgeRussell,
    MaximilianGunther,
    NireiFukuzumi,
    LucaGhiotto,
    LandoNorris,
    SergioSetteCamara = 55, // Sérgio Sette Câmara
    LouisDeletraz,          // Louis Delétraz
    AntonioFuoco,
    CharlesLeclerc,
    PierreGasly,
    AlexanderAlbon = 62,
    NicholasLatifi,
    DorianBoccolacci,
    NikoKari,
    RobertoMerhi,
    ArjunMaini,
    AlessioLorandi,
    RubenMeijer,
    RashidNair,
    JackTremblay,
    AntonioGiovinazzi = 74,
    RobertKubica,
    NobuharuMatsushita = 78,
    NikitaMazepin,
    GuanyaZhou,
    MickSchumacher,
    CallumIlott,
    JuanManuel,
    Correa,
    JordanKing,
    MahaveerRaghunathan,
    TatianaCalderon,
    AnthoineHubert,
    GuilianoAlesi,
    RalphBoschung,
    MyDriver = 100,
    #[default]
    Unknown = 255, // Used for time trial "ghost" drivers that appear randomly
}

binread_enum!(Driver, u8);

#[derive(Debug, Default, TryFromPrimitive)]
#[repr(u8)]
pub enum Team {
    Mercedes,
    Ferrari,
    RedBullRacing,
    Williams,
    RacingPoint,
    Renault,
    AlphaTauri,
    Haas,
    McLaren,
    AlfaRomeo,
    McLaren1988,
    McLaren1991,
    Williams1992,
    Ferrari1995,
    Williams1996,
    McLaren1998,
    Ferrari2002,
    Ferrari2004,
    Renault2006,
    Ferrari2007,
    McLaren2008,
    RedBull2010,
    Ferrari1976,
    ARTGrandPrix,
    CamposVexatecRacing,
    Carlin,
    CharouzRacingSystem,
    DAMS,
    RussianTime,
    MPMotorsport,
    Pertamina,
    McLaren1990,
    Trident,
    BWTArden,
    McLaren1976,
    Lotus1972,
    Ferrari1979,
    McLaren1982,
    Williams2003,
    Brawn2009,
    Lotus1978,
    F1GenericCar,
    ArtGP19,
    Campos19,
    Carlin19,
    SauberJuniorCharouz19,
    Dams19,
    UniVirtuosi19,
    MPMotorsport19,
    Prema19,
    Trident19,
    Arden19,
    Benetton1994,
    Benetton1995,
    Ferrari2000,
    Jordan1991,
    Ferrari1990 = 63,
    McLaren2010,
    Ferrari2010,
    #[default]
    Unknown = 254,
    MyTeam = 255,
}

binread_enum!(Team, u8);

#[derive(Debug, Default, TryFromPrimitive)]
#[repr(u8)]
pub enum Nationality {
    #[default]
    Unknown,
    American,
    Argentinean,
    Australian,
    Austrian,
    Azerbaijani,
    Bahraini,
    Belgian,
    Bolivian,
    Brazilian,
    British,
    Bulgarian,
    Cameroonian,
    Canadian,
    Chilean,
    Chinese,
    Colombian,
    CostaRican,
    Croatian,
    Cypriot,
    Czech,
    Danish,
    Dutch,
    Ecuadorian,
    English,
    Emirian,
    Estonian,
    Finnish,
    French,
    German,
    Ghanaian,
    Greek,
    Guatemalan,
    Honduran,
    HongKonger,
    Hungarian,
    Icelander,
    Indian,
    Indonesian,
    Irish,
    Israeli,
    Italian,
    Jamaican,
    Japanese,
    Jordanian,
    Kuwaiti,
    Latvian,
    Lebanese,
    Lithuanian,
    Luxembourger,
    Malaysian,
    Maltese,
    Mexican,
    Monegasque,
    NewZealander,
    Nicaraguan,
    NorthKorean,
    NorthernIrish,
    Norwegian,
    Omani,
    Pakistani,
    Panamanian,
    Paraguayan,
    Peruvian,
    Polish,
    Portuguese,
    Qatari,
    Romanian,
    Russian,
    Salvadoran,
    Saudi,
    Scottish,
    Serbian,
    Singaporean,
    Slovakian,
    Slovenian,
    SouthKorean,
    SouthAfrican,
    Spanish,
    Swedish,
    Swiss,
    Thai,
    Turkish,
    Uruguayan,
    Ukrainian,
    Venezuelan,
    Welsh,
    Barbadian,
    Vietnamese,
}

binread_enum!(Nationality, u8);

#[derive(Debug, BinRead)]
pub struct CarSetup {
    pub header: Header,
    #[br(count = 22)]
    pub car_setup_data: Vec<CarSetupData>,
}

#[derive(Debug, Default, BinRead)]
pub struct CarSetupData {
    pub wing: FrontRearValue<u8>,
    pub on_throttle: u8,
    pub off_throttle: u8,
    pub camber: FrontRearValue<f32>,
    pub toe: FrontRearValue<f32>,
    pub suspension: FrontRearValue<u8>,
    pub anti_roll_bar: FrontRearValue<u8>,
    pub suspension_height: FrontRearValue<u8>,
    pub brake_pressure: u8,
    pub brake_bias: u8,
    pub type_pressure: WheelValue<f32>,
    pub ballast: u8,
    pub fuel_load: f32,
}

player_data!(CarSetup, CarSetupData, car_setup_data);

#[derive(Debug, BinRead)]
pub struct CarTelemetry {
    pub header: Header,
    #[br(count = 22)]
    pub car_telemetry_data: Vec<CarTelemetryData>,
    pub button_status: u32,
    pub mfd_panel: MFDPanel,
    pub mfd_panel_secondary_player: MFDPanel,
    #[br(map = |x: i8| if x == 0 { Gear::Unknown } else { Gear::try_from(x).unwrap() })]
    pub suggested_gear: Gear,
}

player_data!(CarTelemetry, CarTelemetryData, car_telemetry_data);

#[derive(Debug, Default, BinRead)]
pub struct CarTelemetryData {
    pub speed: u16,
    pub throttle: f32,
    pub steer: f32,
    pub brake: f32,
    pub clutch: u8,
    #[br(map = |x: i8| Gear::try_from(x).unwrap())]
    pub gear: Gear,
    pub engine_rpm: u16,
    #[br(map = |x: u8| x > 0)]
    pub drs: bool,
    pub rev_lights_percent: u8,
    pub brake_temp: WheelValue<u16>,
    pub tyres_surface_temp: WheelValue<u8>,
    pub tyres_inner_temp: WheelValue<u8>,
    pub engine_temp: u16,
    pub tyres_pressure: WheelValue<f32>,
    #[br(parse_with = surface_type_parser)]
    pub surface_type: WheelValue<Surface>,
}

fn surface_type_parser<R: binread::io::Read + binread::io::Seek>(
    reader: &mut R,
    _: &binread::ReadOptions,
    _: (),
) -> binread::BinResult<WheelValue<Surface>> {
    let mut bytes: [u8; 4] = [0; 4];
    reader.read_exact(&mut bytes)?;

    Ok(WheelValue::<Surface> {
        rear_left: Surface::try_from(bytes[0]).unwrap_or(Surface::Unknown),
        rear_right: Surface::try_from(bytes[1]).unwrap_or(Surface::Unknown),
        front_left: Surface::try_from(bytes[2]).unwrap_or(Surface::Unknown),
        front_right: Surface::try_from(bytes[3]).unwrap_or(Surface::Unknown),
    })
}

#[derive(Debug, Default, TryFromPrimitive)]
#[repr(i8)]
pub enum Gear {
    Reverse = -1,
    Neutral,
    First,
    Second,
    Third,
    Fourth,
    Fifth,
    Sixth,
    Seventh,
    Eigth,
    #[default]
    Unknown = 127,
}

binread_enum!(Gear, i8);

#[derive(Debug, Default, TryFromPrimitive)]
#[repr(u8)]
pub enum Surface {
    Tarmac,
    RumbleStrip,
    Concrete,
    Rock,
    Gravel,
    Mud,
    Sand,
    Grass,
    Water,
    Cobblestone,
    Metal,
    Ridged,
    #[default]
    Unknown = 255,
}

binread_enum!(Surface, u8);

#[derive(Debug, Default, TryFromPrimitive)]
#[repr(u8)]
pub enum MFDPanel {
    CarSetup,
    Pits,
    Damage,
    Engine,
    Temperatures,
    #[default]
    Unknown,
    Closed = 255,
}

binread_enum!(MFDPanel, u8);

#[derive(Debug, BinRead)]
pub struct CarStatus {
    pub header: Header,
    #[br(count = 22)]
    pub car_status_data: Vec<CarStatusData>,
}

player_data!(CarStatus, CarStatusData, car_status_data);

#[derive(Debug, Default, BinRead)]
pub struct CarStatusData {
    pub traction_control: u8,
    #[br(map = |x: u8| x > 0)]
    pub anti_lock_brakes: bool,
    pub fuel_mix: FuelMix,
    pub front_brake_bias: u8,
    #[br(map = |x: u8| x > 0)]
    pub pit_limiter_status: bool,
    pub fuel_in_tank: f32,
    pub fuel_capacity: f32,
    pub fuel_remaining_laps: f32,
    pub max_rpm: u16,
    pub idle_rpm: u16,
    pub max_gears: u8,
    pub drs_allowed: DRSAllowed,
    #[br(map = |x: u16| if x > 0 { DRSActivationDistance::Distance(x) } else { DRSActivationDistance::NotAvailable })]
    pub drs_activation_distance: DRSActivationDistance,
    pub tyres_wear: WheelValue<u8>,
    pub tyres_compound: TyreCompound,
    pub tyres_visual: TyreVisual,
    pub tyres_ages_lap: u8,
    pub tyres_damage: WheelValue<u8>,
    pub wing_damage: WingValue<u8>,
    #[br(map = |x: u8| x > 0)]
    pub drs_fault: bool,
    pub engine_damage: u8,
    pub gearbox_damage: u8,
    pub vehicle_fia_flag: FiaFlag,
    pub ers_data: ERS,
}

#[derive(Debug, Default, TryFromPrimitive)]
#[repr(u8)]
pub enum FuelMix {
    Lean,
    Standard,
    Rich,
    Max,
    #[default]
    Unknown,
}

binread_enum!(FuelMix, u8);

#[derive(Debug, Default, TryFromPrimitive)]
#[repr(u8)]
pub enum DRSAllowed {
    NotAllowed,
    Allowed,
    #[default]
    Unknown,
}

binread_enum!(DRSAllowed, u8);

#[derive(Debug, Default)]
#[repr(u16)]
pub enum DRSActivationDistance {
    #[default]
    NotAvailable,
    Distance(u16),
}

#[derive(Debug, Default, TryFromPrimitive)]
#[repr(u8)]
pub enum TyreCompound {
    Inter = 7,
    Wet,
    F1ClassicDry,
    F1ClassicWet,
    F2SuperSoft,
    F2Soft,
    F2Medium,
    F2Hard,
    F2Wet,
    C5,
    C4,
    C3,
    C2,
    C1,
    #[default]
    Unknown,
}

binread_enum!(TyreCompound, u8);

#[derive(Debug, Default, TryFromPrimitive)]
#[repr(u8)]
pub enum TyreVisual {
    Inter = 7,
    Wet = 8,
    Soft = 16,
    Medium = 17,
    Hard = 18,
    #[default]
    Unknown = 255,
}

binread_enum!(TyreVisual, u8);

#[derive(Debug, Default, TryFromPrimitive)]
#[repr(i8)]
pub enum FiaFlag {
    #[default]
    Unknown = -1,
    None,
    Green,
    Blue,
    Yellow,
    Red,
}

binread_enum!(FiaFlag, i8);

#[derive(Debug, Default, BinRead)]
pub struct ERS {
    pub stored_energy: f32,
    pub deploy_mode: ERSDeployMode,
    pub harvested_this_lap_mguk: f32,
    pub harvested_this_lap_mguh: f32,
    pub deployed_this_lap: f32,
}

#[derive(Debug, Default, TryFromPrimitive)]
#[repr(u8)]
pub enum ERSDeployMode {
    None,
    Medium,
    Overtake,
    Hotlap,
    #[default]
    Unknown = 255,
}

binread_enum!(ERSDeployMode, u8);

#[derive(Debug, BinRead)]
pub struct FinalClassification {
    pub header: Header,
    pub number_of_cars: u8,
    #[br(count = 22)]
    pub final_classification_data: Vec<FinalClassificationData>,
}

player_data!(
    FinalClassification,
    FinalClassificationData,
    final_classification_data
);

#[derive(Debug, Default, BinRead)]
pub struct FinalClassificationData {
    pub position: u8,
    pub number_of_laps: u8,
    pub grid_position: u8,
    pub points: u8,
    pub number_of_pit_stops: u8,
    pub result_status: ResultStatus,
    pub best_lap_time: f32,
    pub total_race_time: f64,
    pub penalties_time: u8,
    pub number_of_penalties: u8,
    pub number_of_tyre_stints: u8,
    #[br(count = 8)]
    pub tyre_stints_actual: Vec<TyreCompound>,
    #[br(count = 8)]
    pub tyre_stints_visual: Vec<TyreVisual>,
}

#[derive(Debug, BinRead)]
pub struct LobbyInfo {
    pub header: Header,
    pub number_of_players: u8,
    #[br(count = 22)]
    pub lobby_players: Vec<LobbyInfoData>,
}

player_data!(LobbyInfo, LobbyInfoData, lobby_players);

impl LobbyInfo {
    pub fn players(self) -> Vec<LobbyInfoData> {
        let number_of_players = self.number_of_players as usize;
        self.lobby_players
            .into_iter()
            .take(number_of_players)
            .collect()
    }
}

#[derive(Debug, Default, BinRead)]
pub struct LobbyInfoData {
    #[br(map = |x: u8| x > 0)]
    pub ai_controlled: bool,
    pub team: Team,
    pub nationality: Nationality,
    #[br(parse_with = participant_name_parser)]
    pub name: String,
    pub status: LobbyStatus,
}

#[derive(Debug, Default, TryFromPrimitive)]
#[repr(u8)]
pub enum LobbyStatus {
    NotReady,
    Ready,
    Spectating,
    #[default]
    Unknown,
}

binread_enum!(LobbyStatus, u8);

impl TelemetryEvent for F1_2020 {
    fn from_packet(packet: &TelemetryPacket) -> Result<F1_2020, Box<dyn Error>> {
        if packet.len() < 24 {
            return Err(Box::from("Packet is too small to contain a header"));
        }

        let packet_id = packet[5]; // packet_id
        let mut reader = Cursor::new(packet);
        match packet_id {
            0 => {
                let data: Motion = reader.read_le()?;
                Ok(F1_2020::Motion(data))
            }
            1 => {
                let data: Session = reader.read_le()?;
                Ok(F1_2020::Session(data))
            }
            2 => {
                let data: LapData = reader.read_le()?;
                Ok(F1_2020::LapData(data))
            }
            3 => {
                let data: Event = reader.read_le()?;
                Ok(F1_2020::Event(data))
            }
            4 => {
                let data: Participants = reader.read_le()?;
                Ok(F1_2020::Participants(data))
            }
            5 => {
                let data: CarSetup = reader.read_le()?;
                Ok(F1_2020::CarSetup(data))
            }
            6 => {
                let data: CarTelemetry = reader.read_le()?;
                Ok(F1_2020::CarTelemetry(data))
            }
            7 => {
                let data: CarStatus = reader.read_le()?;
                Ok(F1_2020::CarStatus(data))
            }
            8 => {
                let data: FinalClassification = reader.read_le()?;
                Ok(F1_2020::FinalClassification(data))
            }
            9 => {
                let data: LobbyInfo = reader.read_le()?;
                Ok(F1_2020::LobbyInfo(data))
            }
            id => Err(Box::from(format!("Unknown packet type: {}", id))),
        }
    }
}<|MERGE_RESOLUTION|>--- conflicted
+++ resolved
@@ -10,10 +10,6 @@
 };
 
 use binread::{BinRead, BinReaderExt};
-<<<<<<< HEAD
-use enum_default::EnumDefault;
-=======
->>>>>>> 45610738
 use num_enum::TryFromPrimitive;
 
 /// F1_2020 implements the codemasters UDP telemetry protocol for "F1 2020"
